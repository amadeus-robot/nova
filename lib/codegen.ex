defmodule Nova.Compiler.CodeGen do
  @moduledoc """
  First‑pass code generator that turns a parsed Nova `Ast.Module`
  into a valid Elixir module source string.

  **NEW**: A compile‑time environment (`env`) is threaded through every
  generator helper so we can influence how code is emitted.  The env is a map
  with two keys:

    * `:namespace` – the Elixir module name we are currently generating.
    * `:generate_remote_calls` – when `true`, calls that would normally be
      emitted as local `foo()` become fully‑qualified `Namespace.foo()` so they
      still work when the code snippet is compiled/evaluated in isolation (e.g.
      in the REPL or tests).
  """

  alias Nova.Compiler.Ast
  alias Nova.Compiler.Types.TCon

  @type env :: %{
          namespace: String.t(),
          generate_remote_calls: boolean()
        }

  # ─────────────────────────────────────────────────────────────
  # Public API
  # ─────────────────────────────────────────────────────────────

  @doc """
  Compile a Nova `Ast.Module` into an Elixir source string.  Extra options:

    * `:generate_remote_calls` – propagate into `env.generate_remote_calls`.
  """
  @spec compile(Ast.Module.t(), keyword()) :: String.t()
  def compile(%Ast.Module{name: name_ast, declarations: decls}, opts \\ []) do
    mod_name = to_elixir_modname(name_ast)

    env = %{
      namespace: mod_name,
      generate_remote_calls: Keyword.get(opts, :generate_remote_calls, false)
    }

    body =
      decls
      |> Enum.map(&compile_decl(&1, env))
      |> Enum.reject(&(&1 == ""))
      |> Enum.join("\n\n")
      |> indent(2)

    """
    defmodule #{mod_name} do
    #{body}
    end
    """
    |> String.trim()
  end

  @doc """
  Compile a standalone Nova expression.  Useful for REPL evaluation or tests.
  Accepts the same options as `compile/2`.
  """
  @spec compile_expression(any(), keyword()) :: String.t()
  def compile_expression(expr, opts \\ []) do
    env = %{
      # If the caller does not care, give it a dummy namespace so remote‑call
      # generation still works deterministically.
      namespace: Keyword.get(opts, :namespace, "Tmp"),
      generate_remote_calls: Keyword.get(opts, :generate_remote_calls, false)
    }

    compile_expr(expr, env)
  end

  # ─────────────────────────────────────────────────────────────
  # Declarations
  # ─────────────────────────────────────────────────────────────
  defp compile_decl(
         %Ast.TypeAlias{
           name: rec_name,
           type_vars: [],
           type: %Ast.RecordType{fields: flds}
         },
         _env
       ) do
    mod_name = to_elixir_modname(rec_name)

    field_atoms =
      flds
      |> Enum.map(fn {label, _type} -> ":" <> sanitize_name(label) end)
      |> Enum.join(", ")

    """
    defmodule #{mod_name} do
      defstruct [#{field_atoms}]
    end
    """
    |> String.trim()
  end

  defp compile_decl(
         %Ast.ImportDeclaration{module: %Ast.Identifier{name: "Effect.Console"}, items: imps},
         _env
       ) do
    if Enum.any?(imps, fn
         %Ast.Identifier{name: "log"} -> true
         "log" -> true
         :log -> true
         _ -> false
       end) do
      """
      # Effect.Console.log – prints the value and threads it through
      def log(value) do
        IO.inspect(value, label: "log")
        value
      end
      """
      |> String.trim()
    else
      ""
    end
  end

  defp compile_decl(%Ast.FunctionDeclaration{} = fun, env), do: compile_fun(fun, env)
  defp compile_decl(%Ast.ForeignImport{} = fi, _env), do: gen_foreign(fi)
  defp compile_decl(_, _), do: ""

  # ─────────────────────────────────────────────────────────────
  # Functions
  # ─────────────────────────────────────────────────────────────
  defp compile_fun(%Ast.FunctionDeclaration{name: name, parameters: ps, body: body}, env) do
    sane_name = sanitize_name(name)
    args = ps |> Enum.map(&compile_pattern(&1, env)) |> Enum.join(", ")
    body_code = compile_expr(body, env) |> indent(2)

    """
    def #{sane_name}(#{args}) do
    #{body_code}
    end
    """
    |> String.trim()
  end

  # ─────────────────────────────────────────────────────────────
  # Expressions (env‑aware)
  # ─────────────────────────────────────────────────────────────
  # Wildcard & literals
  defp compile_expr(%Nova.Compiler.Ast.Wildcard{}, _env), do: "_"
  defp compile_expr(%Ast.Literal{type: :number, value: v}, _env), do: v
  defp compile_expr(%Ast.Literal{type: :string, value: v}, _env), do: inspect(v)
  defp compile_expr(%Ast.Literal{type: :char, value: v}, _env), do: "?#{v}"

  # Record literal
  defp compile_expr(%Ast.RecordLiteral{fields: fields}, env) do
    pairs =
      fields
      |> Enum.map(fn {label, expr} ->
        "#{sanitize_name(label)}: #{compile_expr(expr, env)}"
      end)
      |> Enum.join(", ")

    "%{#{pairs}}"
  end

  # Identifier
<<<<<<< HEAD
  defp compile_expr(%Ast.Identifier{name: n}), do: sanitize_name(n)
  defp compile_expr(%Ast.QualifiedIdentifier{namespace: ns, name: n}),
    do: "#{sanitize_name(ns)}.#{sanitize_name(n)}"
=======
  defp compile_expr(%Ast.Identifier{name: n}, _env), do: sanitize_name(n)
>>>>>>> a24e85e3

  # Binary ops special‑cased
  defp compile_expr(%Ast.BinaryOp{op: "/=", left: l, right: r}, env) do
    "(#{compile_expr(l, env)} != #{compile_expr(r, env)})"
  end

  defp compile_expr(%Ast.BinaryOp{op: "++", left: l, right: r}, env) do
    operator = if string_typed?(l) or string_typed?(r), do: "<>", else: "++"
    "#{compile_expr(l, env)} #{operator} #{compile_expr(r, env)}"
  end

  defp compile_expr(%Ast.BinaryOp{op: op, left: l, right: r}, env) do
    "(#{compile_expr(l, env)} #{op} #{compile_expr(r, env)})"
  end

  # Function call / application – **env‑aware logic lives here**
  defp compile_expr(
         %Ast.FunctionCall{
           function: %Ast.Identifier{name: <<cap::utf8, _::binary>> = cname},
           arguments: args
         },
         env
       )
       when cap >= ?A and cap <= ?Z do
    elems = Enum.map_join(args, ", ", &compile_expr(&1, env))
    "{#{sanitize_name(cname)}, #{elems}}"
  end

  defp compile_expr(%Ast.FunctionCall{function: f, arguments: as}, env) do
    f_code =
      case f do
        %Ast.Identifier{} ->
          base = compile_expr(f, env)

          if env.generate_remote_calls do
            "#{env.namespace}.#{base}"
          else
            base
          end

        _ ->
          "(" <> compile_expr(f, env) <> ")"
      end

    arg_code = as |> Enum.map(&compile_expr(&1, env)) |> Enum.join(", ")
    "#{f_code}(#{arg_code})"
  end

  # If expression
  defp compile_expr(%Ast.IfExpression{condition: c, then_branch: t, else_branch: e}, env) do
    "if #{compile_expr(c, env)}, do: #{compile_expr(t, env)}, else: #{compile_expr(e, env)}"
  end

  # Lambda
  defp compile_expr(%Ast.Lambda{parameters: ps, body: b}, env) do
    params = ps |> Enum.map(&compile_pattern(&1, env)) |> Enum.join(", ")
    "fn #{params} -> #{compile_expr(b, env)} end"
  end

  # Let binding (IIFE)
  defp compile_expr(%Ast.LetBinding{bindings: bs, body: body}, env) do
    assigns =
      bs
      |> Enum.map(&compile_let_binding(&1, env))
      |> Enum.join(";\n")

    """
    (fn ->
    #{indent(assigns, 4)}
      #{compile_expr(body, env)}
    end).()
    """
    |> String.trim()
  end

  # Let‑binding helpers ————————————————
  defp compile_let_binding(
         {%Ast.FunctionCall{
            function: %Ast.Identifier{name: <<f, _::binary>> = fname},
            arguments: args
          }, body},
         env
       )
       when f > 96 do
    params = Enum.map_join(args, ", ", &compile_pattern(&1, env))
    body_src = compile_expr(body, env) |> indent(4)

    """
    #{sanitize_name(fname)} = fn #{params} ->
    #{body_src}
    end
    """
    |> String.trim()
  end

  defp compile_let_binding({%Ast.Identifier{name: n}, value}, env) do
    "#{sanitize_name(n)} = #{compile_expr(value, env)}"
  end

  defp compile_let_binding({lhs, rhs}, env) do
    "#{compile_pattern(lhs, env)} = #{compile_expr(rhs, env)}"
  end

  defp compile_let_binding(
         {%Ast.FunctionCall{function: %Ast.Identifier{name: fname}, arguments: args}, value},
         env
       ) do
    params = args |> Enum.map(&compile_pattern(&1, env)) |> Enum.join(", ")

    """
    #{sanitize_name(fname)} = fn #{params} -> #{compile_expr(value, env)} end
    """
    |> String.trim()
  end

  # Case expression / clauses
  defp compile_expr(%Ast.CaseExpression{expression: e, cases: cs}, env) do
    clauses =
      cs
      |> Enum.map(&compile_case_clause(&1, env))
      |> Enum.join("\n")

    """
    case #{compile_expr(e, env)} do
    #{indent(clauses, 2)}
    end
    """
    |> String.trim()
  end

  # List & tuple literals
  defp compile_expr(%Ast.List{elements: es}, env) do
    "[" <> (es |> Enum.map(&compile_expr(&1, env)) |> Enum.join(", ")) <> "]"
  end

  defp compile_expr(%Ast.Tuple{elements: es}, env) do
    "{" <> (es |> Enum.map(&compile_expr(&1, env)) |> Enum.join(", ")) <> "}"
  end

  # Fallback
  defp compile_expr(other, _env),
    do: raise("Unsupported expression in codegen: #{inspect(other)}")

  # ─────────────────────────────────────────────────────────────
  # Case‑clause helper
  # ─────────────────────────────────────────────────────────────
  defp compile_case_clause(%Ast.CaseClause{pattern: p, guard: nil, body: b}, env),
    do: "#{compile_pattern(p, env)} -> #{compile_expr(b, env)}"

  defp compile_case_clause(%Ast.CaseClause{pattern: p, guard: g, body: b}, env),
    do: "#{compile_pattern(p, env)} when #{compile_expr(g, env)} -> #{compile_expr(b, env)}"

  # ─────────────────────────────────────────────────────────────
  # Patterns (env is only needed when they recurse into expressions)
  # ─────────────────────────────────────────────────────────────
<<<<<<< HEAD
  defp compile_pattern(%Ast.Identifier{name: n}), do: sanitize_name(n)
  defp compile_pattern(%Ast.QualifiedIdentifier{namespace: ns, name: n}),
    do: "#{sanitize_name(ns)}.#{sanitize_name(n)}"
  defp compile_pattern(%Ast.Literal{} = lit), do: compile_expr(lit)
  defp compile_pattern(%Nova.Compiler.Ast.Wildcard{}), do: "_"
=======
  defp compile_pattern(%Ast.Identifier{name: n}, _env), do: sanitize_name(n)
  defp compile_pattern(%Ast.Literal{} = lit, env), do: compile_expr(lit, env)
  defp compile_pattern(%Nova.Compiler.Ast.Wildcard{}, _env), do: "_"
>>>>>>> a24e85e3

  defp compile_pattern(%Ast.Tuple{elements: es}, env),
    do: "{" <> (es |> Enum.map(&compile_pattern(&1, env)) |> Enum.join(", ")) <> "}"

  defp compile_pattern(%Ast.List{elements: es}, env),
    do: "[" <> (es |> Enum.map(&compile_pattern(&1, env)) |> Enum.join(", ")) <> "]"

  defp compile_pattern(
         %Ast.FunctionCall{function: %Ast.Identifier{name: "Tuple"}, arguments: args},
         env
       ) do
    "{" <> Enum.map_join(args, ", ", &compile_pattern(&1, env)) <> "}"
  end

  defp compile_pattern(
         %Ast.FunctionCall{function: %Nova.Compiler.Ast.Identifier{name: ":"}, arguments: [a, b]},
         env
       ),
       do: "[ #{compile_pattern(a, env)} | #{compile_pattern(b, env)} ]"

  defp compile_pattern(
         %Ast.FunctionCall{
           function: %Ast.Identifier{name: <<cap::utf8, _::binary>> = cname},
           arguments: args
         },
         env
       )
       when cap >= ?A and cap <= ?Z do
    elems = Enum.map_join(args, ", ", &compile_pattern(&1, env))
    "{#{sanitize_name(cname)}, #{elems}}"
  end

  defp compile_pattern(%Ast.FunctionCall{function: f, arguments: a}, env),
    do: compile_expr(%Ast.FunctionCall{function: f, arguments: a}, env)

  # ─────────────────────────────────────────────────────────────
  # Helpers
  # ─────────────────────────────────────────────────────────────
  defp indent(str, n) do
    pad = String.duplicate(" ", n)

    str
    |> String.split("\n")
    |> Enum.map_join("\n", fn
      "" -> ""
      line -> pad <> line
    end)
  end

  defp sanitize_name("after"), do: "after_"
  defp sanitize_name(name) when is_binary(name), do: String.replace(name, "'", "_prima")

  defp to_elixir_modname(%Ast.Identifier{name: n}), do: n
  defp to_elixir_modname(n) when is_binary(n), do: n

  # String‑typed detection helpers – unchanged
  defp string_typed?(%Ast.Literal{type: :string}), do: true
  defp string_typed?(%{inferred_type: %TCon{name: :String}}), do: true
  defp string_typed?(%{inferred_type: %{name: :String}}), do: true
  defp string_typed?(_), do: false

  # Foreign import generator – unchanged
  defp count_params(%Nova.Compiler.Ast.ForAllType{vars: _, type: t}), do: count_params(t)
  defp count_params(%Ast.BinaryOp{op: "->", right: r}), do: 1 + count_params(r)
  defp count_params(_), do: 0

  def gen_foreign(%Ast.ForeignImport{module: mod, function: fun, alias: name, type_signature: ts}) do
    arity = count_params(ts.type)

    args =
      case arity do
        a when a < 1 -> []
        a when a == 1 -> ["arg1"]
        _ -> for i <- 1..arity, do: "arg#{i}"
      end

    sane_name = sanitize_name(name)

    """
    # foreign import #{mod}.#{fun}/#{arity}
    def #{sane_name}(#{Enum.join(args, ", ")}) do
      apply(:'#{mod}', :'#{String.to_atom(fun)}', [#{Enum.join(args, ", ")}])
    end
    """
  end
end<|MERGE_RESOLUTION|>--- conflicted
+++ resolved
@@ -162,13 +162,10 @@
   end
 
   # Identifier
-<<<<<<< HEAD
   defp compile_expr(%Ast.Identifier{name: n}), do: sanitize_name(n)
   defp compile_expr(%Ast.QualifiedIdentifier{namespace: ns, name: n}),
     do: "#{sanitize_name(ns)}.#{sanitize_name(n)}"
-=======
-  defp compile_expr(%Ast.Identifier{name: n}, _env), do: sanitize_name(n)
->>>>>>> a24e85e3
+
 
   # Binary ops special‑cased
   defp compile_expr(%Ast.BinaryOp{op: "/=", left: l, right: r}, env) do
@@ -324,17 +321,12 @@
   # ─────────────────────────────────────────────────────────────
   # Patterns (env is only needed when they recurse into expressions)
   # ─────────────────────────────────────────────────────────────
-<<<<<<< HEAD
   defp compile_pattern(%Ast.Identifier{name: n}), do: sanitize_name(n)
   defp compile_pattern(%Ast.QualifiedIdentifier{namespace: ns, name: n}),
     do: "#{sanitize_name(ns)}.#{sanitize_name(n)}"
   defp compile_pattern(%Ast.Literal{} = lit), do: compile_expr(lit)
   defp compile_pattern(%Nova.Compiler.Ast.Wildcard{}), do: "_"
-=======
-  defp compile_pattern(%Ast.Identifier{name: n}, _env), do: sanitize_name(n)
-  defp compile_pattern(%Ast.Literal{} = lit, env), do: compile_expr(lit, env)
-  defp compile_pattern(%Nova.Compiler.Ast.Wildcard{}, _env), do: "_"
->>>>>>> a24e85e3
+
 
   defp compile_pattern(%Ast.Tuple{elements: es}, env),
     do: "{" <> (es |> Enum.map(&compile_pattern(&1, env)) |> Enum.join(", ")) <> "}"
